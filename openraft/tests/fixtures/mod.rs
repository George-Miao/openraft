--- conflicted
+++ resolved
@@ -559,13 +559,8 @@
         node.0.add_learner(target, None, blocking).await
     }
 
-<<<<<<< HEAD
     /// Send a is_leader request to the target node.
-    pub async fn is_leader(&self, target: NodeId) -> Result<(), CheckIsLeaderError> {
-=======
-    /// Send a client read request to the target node.
-    pub async fn client_read(&self, target: C::NodeId) -> Result<(), ClientReadError<C>> {
->>>>>>> 2a1dd8f4
+    pub async fn is_leader(&self, target: C::NodeId) -> Result<(), CheckIsLeaderError<C>> {
         let node = {
             let rt = self.routing_table.lock().unwrap();
             rt.get(&target).unwrap_or_else(|| panic!("node with ID {} does not exist", target)).clone()
