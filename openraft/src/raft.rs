--- conflicted
+++ resolved
@@ -226,11 +226,7 @@
     /// The actual read operation itself is up to the application, this method just ensures that
     /// the read will not be stale.
     #[tracing::instrument(level = "debug", skip(self))]
-<<<<<<< HEAD
-    pub async fn is_leader(&self) -> Result<(), CheckIsLeaderError> {
-=======
-    pub async fn client_read(&self) -> Result<(), ClientReadError<C>> {
->>>>>>> 2a1dd8f4
+    pub async fn is_leader(&self) -> Result<(), CheckIsLeaderError<C>> {
         let (tx, rx) = oneshot::channel();
         self.call_core(RaftMsg::CheckIsLeaderRequest { tx }, rx).await
     }
@@ -534,13 +530,8 @@
         rpc: ClientWriteRequest<C>,
         tx: RaftRespTx<ClientWriteResponse<C>, ClientWriteError<C>>,
     },
-<<<<<<< HEAD
     CheckIsLeaderRequest {
-        tx: RaftRespTx<(), CheckIsLeaderError>,
-=======
-    ClientReadRequest {
-        tx: RaftRespTx<(), ClientReadError<C>>,
->>>>>>> 2a1dd8f4
+        tx: RaftRespTx<(), CheckIsLeaderError<C>>,
     },
     Initialize {
         members: EitherNodesOrIds<C>,
